--- conflicted
+++ resolved
@@ -113,14 +113,8 @@
         """
         Setups the project.
         """
-<<<<<<< HEAD
-        pipeline_location = os.path.join(self.temp_dir, "pipeline")
-
         self.remove_files(pipeline_location)
 
-=======
-        
->>>>>>> afff02ec
         self.tank_setup_project(
             self.shared_core_location,
             self.simple_config_location,
